--- conflicted
+++ resolved
@@ -24,11 +24,7 @@
 
 import numpy as np
 
-<<<<<<< HEAD
-from six.moves import xrange
-=======
 from six.moves import xrange  # pylint: disable=redefined-builtin
->>>>>>> 78e4ed15
 from tensorflow.contrib import layers
 from tensorflow.python.client import session as session_lib
 from tensorflow.python.framework import constant_op
