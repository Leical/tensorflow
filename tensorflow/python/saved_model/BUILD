--- conflicted
+++ resolved
@@ -409,12 +409,8 @@
         "//tensorflow/python:dtypes",
         "//tensorflow/python:errors",
         "//tensorflow/python:framework_ops",
-<<<<<<< HEAD
-        "//tensorflow/python:gradients",
-        "//tensorflow/python:lib",
-=======
+        "//tensorflow/python:lib",
         "//tensorflow/python:handle_data_util",
->>>>>>> 1eeac78a
         "//tensorflow/python:lookup_ops",
         "//tensorflow/python:resource_variable_ops",
         "//tensorflow/python:tensor_util",
