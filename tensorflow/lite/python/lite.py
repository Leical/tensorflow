# Lint as: python2, python3
# Copyright 2017 The TensorFlow Authors. All Rights Reserved.
#
# Licensed under the Apache License, Version 2.0 (the "License");
# you may not use this file except in compliance with the License.
# You may obtain a copy of the License at
#
#     http://www.apache.org/licenses/LICENSE-2.0
#
# Unless required by applicable law or agreed to in writing, software
# distributed under the License is distributed on an "AS IS" BASIS,
# WITHOUT WARRANTIES OR CONDITIONS OF ANY KIND, either express or implied.
# See the License for the specific language governing permissions and
# limitations under the License.
# ==============================================================================
"""TensorFlow Lite tooling helper functionality."""

from __future__ import absolute_import
from __future__ import division
from __future__ import print_function

import enum
import warnings

from absl import logging
import six
from six import PY2

from google.protobuf import text_format as _text_format
from google.protobuf.message import DecodeError
from tensorflow.core.framework import graph_pb2 as _graph_pb2
from tensorflow.lite.experimental.examples.lstm.rnn import dynamic_rnn  # pylint: disable=unused-import
from tensorflow.lite.experimental.examples.lstm.rnn_cell import TFLiteLSTMCell  # pylint: disable=unused-import
from tensorflow.lite.experimental.examples.lstm.rnn_cell import TfLiteRNNCell  # pylint: disable=unused-import
from tensorflow.lite.experimental.microfrontend.python.ops import audio_microfrontend_op  # pylint: disable=unused-import
from tensorflow.lite.experimental.tensorboard.ops_util import get_potentially_supported_ops  # pylint: disable=unused-import
from tensorflow.lite.python import lite_constants as constants
from tensorflow.lite.python.convert import build_toco_convert_protos  # pylint: disable=unused-import
from tensorflow.lite.python.convert import ConverterError  # pylint: disable=unused-import
from tensorflow.lite.python.convert import mlir_quantize as _mlir_quantize
from tensorflow.lite.python.convert import mlir_sparsify as _mlir_sparsify
from tensorflow.lite.python.convert import OpsSet
from tensorflow.lite.python.convert import toco_convert  # pylint: disable=unused-import
from tensorflow.lite.python.convert import toco_convert_graph_def as _toco_convert_graph_def
from tensorflow.lite.python.convert import toco_convert_impl as _toco_convert_impl
from tensorflow.lite.python.convert import toco_convert_protos  # pylint: disable=unused-import
from tensorflow.lite.python.convert_saved_model import freeze_saved_model as _freeze_saved_model
from tensorflow.lite.python.interpreter import Interpreter  # pylint: disable=unused-import
from tensorflow.lite.python.interpreter import load_delegate  # pylint: disable=unused-import
from tensorflow.lite.python.op_hint import convert_op_hints_to_stubs  # pylint: disable=unused-import
from tensorflow.lite.python.op_hint import is_ophint_converted as _is_ophint_converted
from tensorflow.lite.python.op_hint import OpHint  # pylint: disable=unused-import
from tensorflow.lite.python.optimize import calibrator as _calibrator
from tensorflow.lite.python.util import build_debug_info_func as _build_debug_info_func
from tensorflow.lite.python.util import convert_debug_info_func as _convert_debug_info_func
from tensorflow.lite.python.util import freeze_graph as _freeze_graph
from tensorflow.lite.python.util import get_debug_info as _get_debug_info
from tensorflow.lite.python.util import get_grappler_config as _get_grappler_config
from tensorflow.lite.python.util import get_tensor_name as _get_tensor_name
from tensorflow.lite.python.util import get_tensors_from_tensor_names as _get_tensors_from_tensor_names
from tensorflow.lite.python.util import is_frozen_graph as _is_frozen_graph
from tensorflow.lite.python.util import run_graph_optimizations as _run_graph_optimizations
from tensorflow.lite.python.util import set_tensor_shapes as _set_tensor_shapes
from tensorflow.python import keras as _keras
from tensorflow.python.client import session as _session
from tensorflow.python.eager import context
from tensorflow.python.eager import def_function as _def_function
from tensorflow.python.eager import function as _function
from tensorflow.python.framework import convert_to_constants as _convert_to_constants
from tensorflow.python.framework import dtypes as _dtypes
from tensorflow.python.framework import ops as _ops
from tensorflow.python.framework.errors_impl import NotFoundError as _NotFoundError
from tensorflow.python.framework.importer import import_graph_def as _import_graph_def
from tensorflow.python.keras.saving import saving_utils as _saving_utils
from tensorflow.python.lib.io import file_io as _file_io
from tensorflow.python.saved_model import loader_impl as _loader_impl
from tensorflow.python.saved_model import signature_constants as _signature_constants
from tensorflow.python.saved_model import tag_constants as _tag_constants
from tensorflow.python.saved_model.load import load as _load
from tensorflow.python.saved_model.loader_impl import parse_saved_model_with_debug_info as _parse_saved_model_with_debug_info
from tensorflow.python.util import deprecation as _deprecation
from tensorflow.python.util.tf_export import tf_export as _tf_export


# The default value of `experimental_new_converter`.
_USE_EXPERIMENTAL_NEW_CONVERTER = True


@_tf_export("lite.Optimize")
class Optimize(enum.Enum):
  """Enum defining the optimizations to apply when generating tflite graphs.

  Some optimizations may come at the cost of accuracy.

  DEFAULT
      Default optimization strategy.

      Converter will do its best to improve size and latency based on the
      information provided.
      Enhanced optimizations are gained by providing a representative_dataset.
      This is recommended, and is currently equivalent to the modes below.
      Currently, weights will be quantized and if representative_dataset is
      provided, activations for quantizable operations will also be quantized.

  OPTIMIZE_FOR_SIZE
      Deprecated. Does the same as DEFAULT.

  OPTIMIZE_FOR_LATENCY
      Deprecated. Does the same as DEFAULT.
  """

  # Default optimization strategy.
  #
  # Converter will do its best to improve size and latency based on the
  # information provided.
  # Enhanced optimizations can be gained by providing a representative_dataset.
  # This is recommended, and is currently equivalent to the modes below.
  # Currently, weights will be quantized and if representative_dataset is
  # provided, activations for quantizable operations will also be quantized.
  DEFAULT = "DEFAULT"

  # Deprecated. Does the same as DEFAULT.
  OPTIMIZE_FOR_SIZE = "OPTIMIZE_FOR_SIZE"

  # Deprecated. Does the same as DEFAULT.
  OPTIMIZE_FOR_LATENCY = "OPTIMIZE_FOR_LATENCY"

  def __str__(self):
    return self.value


@_tf_export("lite.RepresentativeDataset")
class RepresentativeDataset(object):
  """Representative dataset to evaluate optimizations.

  A representative dataset that can be used to evaluate optimizations by the
  converter. E.g. converter can use these examples to estimate (min, max) ranges
  by calibrating the model on inputs. This can allow converter to quantize a
  converted floating point model.
  """

  def __init__(self, input_gen):
    """Creates a representative dataset.

    Args:
      input_gen: an input generator that can be used to generate input samples
        for the model. This must be a callable object that returns an object
        that supports the `iter()` protocol (e.g. a generator function). The
        elements generated must have same type and shape as inputs to the model.
    """
    self.input_gen = input_gen


@_tf_export("lite.TargetSpec")
class TargetSpec(object):
  """Specification of target device.

  Details about target device. Converter optimizes the generated model for
  specific device.

  Attributes:
    supported_ops: Experimental flag, subject to change. Set of OpsSet options
      supported by the device. (default set([OpsSet.TFLITE_BUILTINS]))
    supported_types: List of types for constant values on the target device.
      Supported values are types exported by lite.constants. Frequently, an
      optimization choice is driven by the most compact (i.e. smallest) type in
      this list (default [constants.FLOAT])
  """

  def __init__(self, supported_ops=None, supported_types=None):
    if supported_ops is None:
      supported_ops = set([OpsSet.TFLITE_BUILTINS])
    self.supported_ops = supported_ops
    if supported_types is None:
      supported_types = []
    self.supported_types = supported_types


class QuantizationMode(object):
  """QuantizationMode determines the quantized conversion from user options."""

  def __init__(self, optimizations, target_spec, representative_dataset,
               graph_def):
    self._optimizations = optimizations
    self._target_spec = target_spec
    self._representative_dataset = representative_dataset
    self._graph_def = graph_def

    self._validate_int8_required()

  def post_training_int8_no_float(self):
    """Post training int8 quantize, disallow float fallback."""
    return (self._is_int8_target_required() and
            not self._is_int16x8_target_required() and
            self._representative_dataset is not None)

  def post_training_int8_allow_float(self):
    """Post training int8 quantize, allow float fallback."""
    return (self._any_optimization_enabled() and
            not self._is_int16x8_target_required() and
            self._representative_dataset is not None and
            self._smallest_supported_type() == constants.INT8)

  def training_time_int8_allow_float(self):
    """Training-time int8 quantize, allow float fallback."""
    return (self._any_optimization_enabled() and
            self._contains_training_quant_op())

  def post_training_int16x8_no_float(self):
    """Post training int16x8 quantize, disallow float fallback."""
    return (not self._is_int8_target_required() and
            self._is_int16x8_target_required() and
            not self._is_allow_float() and
            self._representative_dataset is not None)

  def post_training_int16x8_allow_float(self):
    """Post training int16x8 quantize, allow float fallback."""
    return (self._is_int16x8_target_required() and
            self._is_allow_float())

  def post_training_dynamic_range_int8(self):
    """Post training int8 const, on-the-fly int8 quantize of dynamic tensors."""
    # Post-training dynamic range quantization is only enabled if post-training
    # int8 quantization and training time quantization was not done.
    return (self._any_optimization_enabled() and
            self._representative_dataset is None and
            not self._contains_training_quant_op() and
            self._smallest_supported_type() == constants.INT8)

  def post_training_fp16(self):
    """Post training fp16 quantize."""
    return (self._any_optimization_enabled() and
            self._smallest_supported_type() == constants.FLOAT16)

  def fp32_execution(self):
    """If none of the above are true."""
    return not (self.post_training_int8_no_float() or
                self.post_training_int8_allow_float() or
                self.training_time_int8_allow_float() or
                self.post_training_int16x8_no_float() or
                self.post_training_int16x8_allow_float() or
                self.post_training_dynamic_range_int8() or
                self.post_training_fp16())

  def activations_type(self):
    return constants.INT16 if self._is_int16x8_target_required() else constants.INT8

  # Below are helpers for the above functions.

  def _validate_int8_required(self):
    """Int8 mode requires certain parameters to exist and be compatible."""
    if not self._is_int8_target_required():
      return

    if self._target_spec.supported_types and (self._smallest_supported_type() !=
                                              constants.INT8):
      raise ValueError("TFLITE_BUILTINS_INT8 requires smallest supported "
                       "type to be INT8.")

    if self._representative_dataset:
      if not isinstance(self._representative_dataset, RepresentativeDataset):
        self._representative_dataset = RepresentativeDataset(
            self._representative_dataset)
      if self._representative_dataset.input_gen is None:
        raise ValueError(
            "Provide an input generator for representative_dataset")
    else:
      # TODO(b/150661651): Relax this check for QAT.
      raise ValueError("representative_dataset is required when specifying "
                       "TFLITE_BUILTINS_INT8 or INT8 supported types.")

  def _is_int8_target_required(self):
    return (set([OpsSet.TFLITE_BUILTINS_INT8]) == set(
        self._target_spec.supported_ops) or
            set(self._target_spec.supported_types) == set([constants.INT8]))

  def _is_int16x8_target_required(self):
    return bool(
          set(self._target_spec.supported_ops).intersection([
            OpsSet.TFLITE_BUILTINS_ACTIVATIONS_INT16_WEIGHTS_INT8
        ]))

  def _is_allow_float(self):
    return bool(
          set(self._target_spec.supported_ops).intersection([
            OpsSet.TFLITE_BUILTINS
        ]))

  def _any_optimization_enabled(self):
    return bool(
        set(self._optimizations).intersection([
            Optimize.OPTIMIZE_FOR_LATENCY, Optimize.OPTIMIZE_FOR_SIZE,
            Optimize.DEFAULT
        ]))

  def _smallest_supported_type(self):
    if self._target_spec.supported_types:
      return min(self._target_spec.supported_types, key=lambda x: x.size)
    else:
      # The default smallest supported type is INT8.
      return constants.INT8

  def _contains_training_quant_op(self):
    """Checks if the graph contains any training-time quantization ops."""
    training_quant_ops = frozenset({
        "FakeQuantWithMinMaxVars", "FakeQuantWithMinMaxVarsPerChannel",
        "QuantizeAndDequantizeV2", "QuantizeAndDequantizeV3"
    })

    for node_def in self._graph_def.node:
      if any([op in node_def.name for op in training_quant_ops]):
        return True
    return False


class TFLiteConverterBase(object):
  """Converter subclass to share functionality between V1 and V2 converters."""

  def __init__(self):
    self.allow_custom_ops = False
    self.target_spec = TargetSpec()
    self.optimizations = []
    self.representative_dataset = None
    self.experimental_new_converter = _USE_EXPERIMENTAL_NEW_CONVERTER
    self._experimental_new_quantizer = False
    self._experimental_calibrate_only = False
    # The 'GraphDebugInfo'  contains the stack traces of all the original nodes
    # in the `GraphDef` to the converter.
    self._debug_info = None
    self.saved_model_dir = None
    self._saved_model_tags = None
    self._saved_model_version = 0
    self._saved_model_exported_names = []
    self._experimental_sparsify_model = False

  def _grappler_config(self, optimizers=None):
    """Creates a tf.compat.v1.ConfigProto for configuring Grappler.

    Args:
      optimizers: List of strings that represents the list of optimizers.

    Returns:
      tf.ConfigProto.
    """
    if not optimizers:
      optimizers = []
    # MLIR converter will take care of constant folding instead of grappler.
    if not self.experimental_new_converter:
      optimizers.append("constfold")

    is_only_flex_enabled = (
        set([OpsSet.SELECT_TF_OPS]) == set(self.target_spec.supported_ops))
    if is_only_flex_enabled:
      # The layout optimizer turns NHCW to NCHW. This provides performance
      # optimizations when Flex mode is enabled. However, this is not compatible
      # with builtin ops.
      optimizers.append("layout")
    return _get_grappler_config(optimizers)

  def _calibrate_quantize_model(self, result, inference_input_type,
                                inference_output_type, activations_type, allow_float):
    """Calibrate and quantize the model."""
    if not isinstance(self.representative_dataset, RepresentativeDataset):
      self.representative_dataset = RepresentativeDataset(
          self.representative_dataset)

    calibrate_quantize = _calibrator.Calibrator(result)
    if self._experimental_calibrate_only or self._experimental_new_quantizer:
      calibrated = calibrate_quantize.calibrate(
          self.representative_dataset.input_gen)

    if self._experimental_calibrate_only:
      return calibrated
    elif self._experimental_new_quantizer:
      return _mlir_quantize(calibrated)
    else:
      return calibrate_quantize.calibrate_and_quantize(
        self.representative_dataset.input_gen, inference_input_type,
        inference_output_type, allow_float, activations_type)

  def _is_unknown_shapes_allowed(self):
    # Unknown dimensions are only allowed with the new converter.
    return self.experimental_new_converter

  def _get_base_converter_args(self):
    """Returns the base converter args.

    Returns:
      {key str: val}
    """
    args = {
        "input_format": constants.TENSORFLOW_GRAPHDEF,
        "allow_custom_ops": self.allow_custom_ops,
        "post_training_quantize": False,
        "quantize_to_float16": False,
        "debug_info": self._debug_info,
        "target_ops": self.target_spec.supported_ops,
        "enable_mlir_converter": self.experimental_new_converter,
    }

    if self.saved_model_dir:
      args.update({
          "saved_model_dir": self.saved_model_dir,
          "saved_model_version": self._saved_model_version,
          "saved_model_tags": self._saved_model_tags,
          "saved_model_exported_names": self._saved_model_exported_names,
      })

    return args

  def _contains_function_with_implements_attr(self, saved_model_proto):
    meta_graph = saved_model_proto.meta_graphs[0]
    for function in meta_graph.graph_def.library.function:
      if function.attr.get("_implements", None) or function.attr.get(
          "api_implements", None):
        return True
    return False

  def _parse_saved_model_args(self):
    """Parses SavedModel arguments from the given Keras/RNN SavedModel."""
    if not self.experimental_new_converter:
      self.saved_model_dir = None
      return
    if self.saved_model_dir:
      try:
        saved_model_proto, _ = (
            _parse_saved_model_with_debug_info(self.saved_model_dir))
      except OSError:
        # If it fails to read the given saved model, it will fall back to the
        # frozen graph def path.
        self.saved_model_dir = None
        return
      if not self._contains_function_with_implements_attr(saved_model_proto):
        self.saved_model_dir = None
      else:
        self._saved_model_exported_names = []
        self._saved_model_version = saved_model_proto.saved_model_schema_version
        if self._saved_model_version not in [1, 2]:
          raise ValueError(
              "SavedModel file format({0}) is not supported".format(
                  self._saved_model_version))


class TFLiteConverterBaseV2(TFLiteConverterBase):
  """Converter subclass to share functionality between V2 converters."""

  def _convert(self, graph_def, input_tensors, output_tensors):
    """Converts a TensorFlow GraphDef based on instance variables.

    Args:
      graph_def: Frozen TensorFlow GraphDef.
      input_tensors: List of input tensors. Type and shape are computed using
        `foo.shape` and `foo.dtype`.
      output_tensors: List of output tensors (only .name is used from this).

    Returns:
      The converted data in serialized format.

    Raises:
      ValueError:
        No concrete functions is specified.
        Multiple concrete functions are specified.
        Input shape is not specified.
        Invalid quantization parameters.
    """
    quant_mode = QuantizationMode(self.optimizations, self.target_spec,
                                  self.representative_dataset, graph_def)

    if not self._is_unknown_shapes_allowed():
      # Checks dimensions in input tensor.
      for tensor in input_tensors:
        # Note that shape_list might be empty for scalar shapes.
        shape_list = tensor.shape.as_list()
        if None in shape_list[1:]:
          raise ValueError(
              "None is only supported in the 1st dimension. Tensor '{0}' has "
              "invalid shape '{1}'.".format(
                  _get_tensor_name(tensor), shape_list))
        elif shape_list and shape_list[0] is None:
          # Set the batch size to 1 if undefined.
          shape = tensor.shape.as_list()
          shape[0] = 1
          tensor.set_shape(shape)

    if self._trackable_obj is None:
      self._debug_info = _get_debug_info(
          _build_debug_info_func(self._funcs[0].graph), graph_def)
    else:
      self._debug_info = _get_debug_info(
          _convert_debug_info_func(self._trackable_obj.graph_debug_info),
          graph_def)

    converter_kwargs = self._get_base_converter_args()

    if quant_mode.training_time_int8_allow_float():
      converter_kwargs.update({
          "inference_type": constants.INT8,
          "inference_input_type": constants.FLOAT,
      })

    if quant_mode.post_training_dynamic_range_int8():
      converter_kwargs.update({
          "post_training_quantize": True,
      })
    elif quant_mode.post_training_fp16():
      converter_kwargs.update({
          "post_training_quantize": True,
          "quantize_to_float16": True,
      })

    if not self.experimental_new_converter:
      logging.warning(
          "Please consider switching to use new converter by setting "
          "experimental_new_converter to true. "
          "Old converter (TOCO) is deprecated and flow will be switched on "
          "by default to use new converter soon.")
    else:
      logging.info("Using experimental converter: If you encountered a problem "
                   "please file a bug. You can opt-out "
                   "by setting experimental_new_converter=False")

    # Converts model.
    result = _toco_convert_impl(
        input_data=graph_def,
        input_tensors=input_tensors,
        output_tensors=output_tensors,
        **converter_kwargs)

    if quant_mode.post_training_int8_no_float():
      result = self._calibrate_quantize_model(result, constants.FLOAT,
                                              constants.FLOAT, False)
    elif quant_mode.post_training_int8_allow_float():
      result = self._calibrate_quantize_model(result, constants.FLOAT,
                                              constants.FLOAT, True)

    if self._experimental_sparsify_model:
      result = _mlir_sparsify(result)

    return result


class TFLiteSavedModelConverterV2(TFLiteConverterBaseV2):
  """Converts the given SavedModel into TensorFlow Lite model.

  Attributes:
      saved_model_dir: Directory of the SavedModel.
  """

  def __init__(self,
               saved_model_dir,
               saved_model_tags=None,
               saved_model_exported_names=None,
               trackable_obj=None):
    """Constructor for TFLiteConverter.

    Args:
      saved_model_dir: Directory of the SavedModel.
      saved_model_tags: Set of tags identifying the MetaGraphDef within the
        SavedModel to analyze. All tags in the tag set must be present. (default
        set(SERVING)).
      saved_model_exported_names: Names to be exported (default: export all)
        when the saved model import path is on.
      trackable_obj: tf.AutoTrackable object associated with `funcs`. A
        reference to this object needs to be maintained so that Variables do not
        get garbage collected since functions have a weak reference to
        Variables. This is only required when the tf.AutoTrackable object is not
        maintained by the user (e.g. `from_saved_model`).
    """
    super(TFLiteSavedModelConverterV2, self).__init__()
    self.saved_model_dir = saved_model_dir
    self._saved_model_tags = saved_model_tags
    self._saved_model_exported_names = saved_model_exported_names
    self._trackable_obj = trackable_obj
    self._parse_saved_model_args()

  def convert(self):
    """Converts a TensorFlow GraphDef based on instance variables.

    Returns:
      The converted data in serialized format.

    Raises:
      ValueError:
        No concrete functions is specified.
        Multiple concrete functions are specified.
        Input shape is not specified.
        Invalid quantization parameters.
    """
    graph = _ops.Graph()
    saved_model = _loader_impl.SavedModelLoader(self.saved_model_dir)
    saved_model.load_graph(graph, tags=self._saved_model_tags)
    meta_graph = saved_model.get_meta_graph_def_from_tags(
        self._saved_model_tags)
    signature_def = meta_graph.signature_def[
        _signature_constants.DEFAULT_SERVING_SIGNATURE_DEF_KEY]
    input_tensors = [
        graph.get_tensor_by_name(signature_def.inputs[key].name)
        for key in signature_def.inputs
    ]
    output_tensors = [
        graph.get_tensor_by_name(signature_def.outputs[key].name)
        for key in signature_def.outputs
    ]
    return self._convert(meta_graph.graph_def, input_tensors, output_tensors)


class TFLiteFrozenGraphConverterV2(TFLiteConverterBaseV2):
  """Converts the given frozen graph into TensorFlow Lite model."""

  def __init__(self, funcs, trackable_obj=None):
    """Constructor for TFLiteConverter.

    Args:
      funcs: List of TensorFlow ConcreteFunctions. The list should not contain
        duplicate elements.
      trackable_obj: tf.AutoTrackable object associated with `funcs`. A
        reference to this object needs to be maintained so that Variables do not
        get garbage collected since functions have a weak reference to
        Variables. This is only required when the tf.AutoTrackable object is not
        maintained by the user (e.g. `from_saved_model`).
    """
    super(TFLiteFrozenGraphConverterV2, self).__init__()
    self._funcs = funcs
    self._trackable_obj = trackable_obj

  def convert(self):
    """Converts a TensorFlow GraphDef based on instance variables.

    Returns:
      The converted data in serialized format.

    Raises:
      ValueError:
        No concrete functions is specified.
        Multiple concrete functions are specified.
        Input shape is not specified.
        Invalid quantization parameters.
    """
    # TODO(b/130297984): Add support for converting multiple function.

    if len(self._funcs) == 0:
      raise ValueError("No ConcreteFunction is specified.")

    if len(self._funcs) > 1:
      raise ValueError("This converter can only convert a single "
                       "ConcreteFunction. Converting multiple functions is "
                       "under development.")

    frozen_func, graph_def = (
        _convert_to_constants.convert_variables_to_constants_v2_as_graph(
            self._funcs[0], lower_control_flow=False))

    input_tensors = [
        tensor for tensor in frozen_func.inputs
        if tensor.dtype != _dtypes.resource
    ]
    output_tensors = frozen_func.outputs

    # Run a Grappler pass.
    grappler_config = self._grappler_config()
    # Skip running grappler when there are no optimizers to run. If not,
    # grappler will run with the default optimizer set and it will lead to
    # causing an unexpected behavior.
    if grappler_config.graph_options.rewrite_options.optimizers:
      graph_def = _run_graph_optimizations(
          graph_def,
          input_tensors,
          output_tensors,
          config=grappler_config,
          graph=frozen_func.graph)

    return self._convert(graph_def, input_tensors, output_tensors)


@_tf_export("lite.TFLiteConverter", v1=[])
class TFLiteConverterV2(TFLiteFrozenGraphConverterV2):
  """Converts a TensorFlow model into TensorFlow Lite model.

  Attributes:
    allow_custom_ops: Boolean indicating whether to allow custom operations.
      When false any unknown operation is an error. When true, custom ops are
      created for any op that is unknown. The developer will need to provide
      these to the TensorFlow Lite runtime with a custom resolver.
      (default False)
    target_spec: Experimental flag, subject to change. Specification of target
      device.
    optimizations: Experimental flag, subject to change. A list of optimizations
      to apply when converting the model. E.g. `[Optimize.DEFAULT]`
    representative_dataset: A representative dataset that can be used to
      generate input and output samples for the model. The converter can use the
      dataset to evaluate different optimizations. Note that this is an optional
      attribute but it is necessary if INT8 is the only support builtin ops in
      target ops.
    experimental_new_converter: Experimental flag, subject to change.
      Enables MLIR-based conversion instead of TOCO conversion.
  Example usage:

    ```python
    # Converting a SavedModel to a TensorFlow Lite model.
    converter = lite.TFLiteConverter.from_saved_model(saved_model_dir)
    tflite_model = converter.convert()

    # Converting a tf.Keras model to a TensorFlow Lite model.
    converter = lite.TFLiteConverter.from_keras_model(model)
    tflite_model = converter.convert()

    # Converting ConcreteFunctions to a TensorFlow Lite model.
    converter = lite.TFLiteConverter.from_concrete_functions([func])
    tflite_model = converter.convert()
    ```
  """

  # pylint: disable=useless-super-delegation
  def __init__(self, funcs, trackable_obj=None):
    """Constructor for TFLiteConverter.

    Args:
      funcs: List of TensorFlow ConcreteFunctions. The list should not contain
        duplicate elements.
      trackable_obj: tf.AutoTrackable object associated with `funcs`. A
        reference to this object needs to be maintained so that Variables do not
        get garbage collected since functions have a weak reference to
        Variables. This is only required when the tf.AutoTrackable object is not
        maintained by the user (e.g. `from_saved_model`).
    """
    super(TFLiteConverterV2, self).__init__(funcs, trackable_obj)

  @classmethod
  def from_concrete_functions(cls, funcs):
    """Creates a TFLiteConverter object from ConcreteFunctions.

    Args:
      funcs: List of TensorFlow ConcreteFunctions. The list should not contain
        duplicate elements. Currently converter can only convert a single
        ConcreteFunction. Converting multiple functions is under development.

    Returns:
      TFLiteConverter object.

    Raises:
      Invalid input type.
    """
    for func in funcs:
      if not isinstance(func, _function.ConcreteFunction):
        message = "This function takes in a list of ConcreteFunction."
        if isinstance(func, _def_function.Function):
          message += (" To get the ConcreteFunction from a Function,"
                      " call get_concrete_function.")
        raise ValueError(message)
    return cls(funcs)

  @classmethod
  def from_saved_model(cls, saved_model_dir, signature_keys=None, tags=None):
    """Creates a TFLiteConverter object from a SavedModel directory.

    Args:
      saved_model_dir: SavedModel directory to convert.
      signature_keys: List of keys identifying SignatureDef containing inputs
        and outputs. Elements should not be duplicated. By default the
        `signatures` attribute of the MetaGraphdef is used. (default
        saved_model.signatures)
      tags: Set of tags identifying the MetaGraphDef within the SavedModel to
        analyze. All tags in the tag set must be present. (default set(SERVING))

    Returns:
      TFLiteConverter object.

    Raises:
      Invalid signature keys.
    """
    # When run without eager enabled, this will return the legacy
    # TFLiteConverter.
    if not context.executing_eagerly():
      signature_key = None
      if signature_keys:
        if len(signature_keys) != 1:
          raise ValueError("Only support a single signature key.")
        else:
          signature_key = signature_keys[0]
      logging.warning("Invoking the TF1 implementation of TFLiteConverter "
                      "because eager is disabled. Consider enabling eager.")
      return TFLiteConverter.from_saved_model(saved_model_dir,
                                              signature_key=signature_key,
                                              tag_set=tags)

    # Ensures any graphs created in Eager mode are able to run. This is required
    # in order to create a tf.estimator.Exporter that exports a TFLite model.
    if tags is None:
      tags = set([_tag_constants.SERVING])

    with context.eager_mode():
      saved_model = _load(saved_model_dir, tags)
    if not signature_keys:
      signature_keys = saved_model.signatures

    funcs = []
    for key in signature_keys:
      if key not in saved_model.signatures:
        raise ValueError("Invalid signature key '{}' found. Valid keys are "
                         "'{}'.".format(key, ",".join(saved_model.signatures)))
      funcs.append(saved_model.signatures[key])

    saved_model_converter = TFLiteSavedModelConverterV2(saved_model_dir, tags,
                                                        signature_keys,
                                                        saved_model)
    if saved_model_converter.saved_model_dir:
      return saved_model_converter

    return cls(funcs, saved_model)

  @classmethod
  def from_keras_model(cls, model):
    """Creates a TFLiteConverter object from a Keras model.

    Args:
      model: tf.Keras.Model

    Returns:
      TFLiteConverter object.
    """
    input_signature = None
    # If the model's call is not a `tf.function`, then we need to first get its
    # input signature from `model_input_signature` method. We can't directly
    # call `trace_model_call` because otherwise the batch dimension is set
    # to None.
    # Once we have better support for dynamic shapes, we can remove this.
    if not isinstance(model.call, _def_function.Function):
      # Pass `keep_original_batch_size=True` will ensure that we get an input
      # signature including the batch dimension specified by the user.
      input_signature = _saving_utils.model_input_signature(
          model, keep_original_batch_size=True)

    func = _saving_utils.trace_model_call(model, input_signature)
    concrete_func = func.get_concrete_function()
    return cls([concrete_func])

  # pylint: disable=useless-super-delegation
  def convert(self):
    """Converts a TensorFlow GraphDef based on instance variables.

    Returns:
      The converted data in serialized format.

    Raises:
      ValueError:
        No concrete functions is specified.
        Multiple concrete functions are specified.
        Input shape is not specified.
        Invalid quantization parameters.
    """
    return super(TFLiteConverterV2, self).convert()


class TFLiteConverterBaseV1(TFLiteConverterBase):
  """Converter subclass to share functionality between V1 converters.

  Attributes:
    inference_type: Target data type of real-number arrays in the output file.
      Must be `{tf.float32, tf.uint8}`. If `optimzations` are provided, this
      parameter is ignored. (default tf.float32)
    inference_input_type: Target data type of real-number input arrays. Allows
      for a different type for input arrays. If an integer type is provided and
      `optimizations` are not used, `quantized_inputs_stats` must be provided.
      If `inference_type` is tf.uint8, signaling conversion to a fully quantized
      model from a quantization-aware trained input model, then
      `inference_input_type` defaults to tf.uint8. In all other cases,
      `inference_input_type` defaults to tf.float32. Must be `{tf.float32,
      tf.uint8, tf.int8}`
    inference_output_type: Target data type of real-number output arrays. Allows
      for a different type for output arrays. If `inference_type` is tf.uint8,
      signaling conversion to a fully quantized model from a quantization-aware
      trained output model, then `inference_output_type` defaults to tf.uint8.
      In all other cases, `inference_output_type` must be tf.float32, an error
      will be thrown otherwise. Must be `{tf.float32, tf.uint8, tf.int8}`
    output_format: Output file format. Currently must be `{TFLITE,
      GRAPHVIZ_DOT}`. (default TFLITE)
    quantized_input_stats: Dict of strings representing input tensor names
      mapped to tuple of floats representing the mean and standard deviation
      of the training data (e.g., {"foo" : (0., 1.)}). Only need if
        `inference_input_type` is `QUANTIZED_UINT8`. real_input_value =
        (quantized_input_value - mean_value) / std_dev_value. (default {})
    default_ranges_stats: Tuple of integers representing (min, max) range values
      for all arrays without a specified range. Intended for experimenting with
      quantization via "dummy quantization". (default None)
    drop_control_dependency: Boolean indicating whether to drop control
      dependencies silently. This is due to TFLite not supporting control
      dependencies. (default True)
    reorder_across_fake_quant: Boolean indicating whether to reorder FakeQuant
      nodes in unexpected locations. Used when the location of the FakeQuant
      nodes is preventing graph transformations necessary to convert the graph.
      Results in a graph that differs from the quantized training graph,
      potentially causing differing arithmetic behavior. (default False)
    change_concat_input_ranges: Boolean to change behavior of min/max ranges for
      inputs and outputs of the concat operator for quantized models. Changes
      the ranges of concat operator overlap when true. (default False)
    allow_custom_ops: Boolean indicating whether to allow custom operations.
      When false any unknown operation is an error. When true, custom ops are
      created for any op that is unknown. The developer will need to provide
      these to the TensorFlow Lite runtime with a custom resolver. (default
      False)
    post_training_quantize: Deprecated. Please specify `[Optimize.DEFAULT]` for
      `optimizations` instead. Boolean indicating whether to quantize the
      weights of the converted float model.  Model size will be reduced and
      there will be latency improvements (at the cost of accuracy). (default
      False)
    dump_graphviz_dir: Full filepath of folder to dump the graphs at various
      stages of processing GraphViz .dot files. Preferred over
      --output_format=GRAPHVIZ_DOT in order to keep the requirements of the
      output file. (default None)
    dump_graphviz_video: Boolean indicating whether to dump the graph after
      every graph transformation. (default False)
    conversion_summary_dir: A string indicating the path to the generated
      conversion logs.
    target_ops: Deprecated. Please specify `target_spec.supported_ops` instead.
      Set of OpsSet options indicating which converter to use. (default
      set([OpsSet.TFLITE_BUILTINS]))
    target_spec: Experimental flag, subject to change. Specification of target
      device.
    optimizations: Experimental flag, subject to change. A list of optimizations
      to apply when converting the model. E.g. `[Optimize.DEFAULT]`
    representative_dataset: A representative dataset that can be used to
      generate input and output samples for the model. The converter can use the
      dataset to evaluate different optimizations.
    experimental_new_converter: Experimental flag, subject to change. Enables
      MLIR-based conversion instead of TOCO conversion.
  """

  def __init__(self, experimental_debug_info_func):
    """Constructor for TFLiteConverter.

    Args:
      experimental_debug_info_func: An experimental function to retrieve the
        graph debug info for a set of nodes from the `graph_def`.
    """
    super(TFLiteConverterBaseV1, self).__init__()
    self.inference_type = constants.FLOAT
    self.inference_input_type = None
    self.inference_output_type = None
    self.output_format = constants.TFLITE
    self.quantized_input_stats = {}
    self.default_ranges_stats = None
    self.drop_control_dependency = True
    self.reorder_across_fake_quant = False
    self.change_concat_input_ranges = False
    self.dump_graphviz_dir = None
    self.dump_graphviz_video = False
    self.conversion_summary_dir = None
    self._debug_info_func = experimental_debug_info_func
    self._custom_opdefs = None

  def __setattr__(self, name, value):
    if name == "post_training_quantize":
      warnings.warn("Property %s is deprecated, "
                    "please use optimizations=[Optimize.DEFAULT]"
                    " instead." % name)
      if value:
        self.optimizations = [Optimize.DEFAULT]
      else:
        self.optimizations = []
      return
    if name == "target_ops":
      warnings.warn("Property %s is deprecated, please use "
                    "target_spec.supported_ops instead." % name)
      self.target_spec.supported_ops = value
      return
    object.__setattr__(self, name, value)

  def __getattribute__(self, name):
    if name == "post_training_quantize":
      warnings.warn("Property %s is deprecated, "
                    "please use optimizations=[Optimize.DEFAULT]"
                    " instead." % name)
      return Optimize.DEFAULT in set(self.optimizations)
    if name == "target_ops":
      warnings.warn("Property %s is deprecated, please use "
                    "target_spec.supported_ops instead." % name)
      return self.target_spec.supported_ops
    return object.__getattribute__(self, name)

  def _validate_quantized_input_stats(self, converter_kwargs):
    """Ensure quantized_input_stats provided if required."""

    quantized_types = frozenset({constants.INT8, constants.QUANTIZED_UINT8})

    requires_quantized_input_stats = (
        (converter_kwargs["inference_type"] in quantized_types or
         converter_kwargs["inference_input_type"] in quantized_types) and
        not converter_kwargs["post_training_quantize"])

    if (requires_quantized_input_stats and
        not converter_kwargs["quantized_input_stats"]):
      raise ValueError("std_dev and mean must be defined when inference_type "
                       "or inference_input_type is QUANTIZED_UINT8 or INT8.")

  def _convert(self):
    """Converts a TensorFlow GraphDef based on instance variables.

    Returns:
      The converted data in serialized format. Either a TFLite Flatbuffer or a
      Graphviz graph depending on value in `output_format`.

    Raises:
      ValueError:
        Input shape is not specified.
        None value for dimension in input_tensor.
    """
    quant_mode = QuantizationMode(self.optimizations, self.target_spec,
                                  self.representative_dataset, self._graph_def)

    if (not self._is_unknown_shapes_allowed() and self._has_valid_tensors()):
      # Checks dimensions in input tensor.
      for tensor in self._input_tensors:
        shape = tensor.shape
        if not shape:
          raise ValueError("Provide an input shape for input array "
                           "'{0}'.".format(_get_tensor_name(tensor)))
        # Note that shape_list might be empty for scalar shapes.
        shape_list = shape.as_list()
        if None in shape_list[1:]:
          raise ValueError(
              "None is only supported in the 1st dimension. Tensor '{0}' has "
              "invalid shape '{1}'.".format(
                  _get_tensor_name(tensor), shape_list))
        elif shape_list and shape_list[0] is None:
          self._set_batch_size(batch_size=1)

    # Get quantization stats. Ensures there is one stat per name if the stats
    # are specified.
    if self.quantized_input_stats:
      quantized_stats = []
      invalid_stats = []
      for name in self.get_input_arrays():
        if name in self.quantized_input_stats:
          quantized_stats.append(self.quantized_input_stats[name])
        else:
          invalid_stats.append(name)

      if invalid_stats:
        raise ValueError("Quantization input stats are not available for input "
                         "tensors '{0}'.".format(",".join(invalid_stats)))
    else:
      quantized_stats = None

    toco_inference_input_type = self.inference_input_type
    inference_input_type = self.inference_input_type
    inference_output_type = self.inference_output_type
    post_training_optimize = (
        quant_mode.post_training_int8_no_float() or
        quant_mode.post_training_int8_allow_float() or
        quant_mode.post_training_dynamic_range_int8() or
        quant_mode.post_training_fp16())
    if post_training_optimize:
      # Post training optimizations require that TOCO outputs a float model.
      if self.inference_type != constants.FLOAT:
        raise ValueError(
            "`optimizations` require that `inference_type` is set to float.")
      toco_inference_input_type = constants.FLOAT
      # Set up default values.
      if inference_input_type is None:
        inference_input_type = constants.FLOAT
      if inference_output_type is None:
        inference_output_type = constants.FLOAT

    weight_only_quantize = (
        quant_mode.post_training_dynamic_range_int8() or
        quant_mode.post_training_fp16())
    if weight_only_quantize:
      # Currently, weight only quantization requires float inputs and outputs.
      if (inference_input_type != constants.FLOAT or
          inference_output_type != constants.FLOAT):
        raise ValueError(
            "Provide an inference_input_type and inference_output_type of type "
            "tf.float32.")

    if not post_training_optimize and self.inference_output_type is not None:
      raise ValueError(
          "inference_output_type is currently not supported if optimizations "
          "are not enabled.")

    optimized_graph = self._graph_def
    if not self.saved_model_dir:
      # if it is not uint8 or int8 with post-training quantization, it is not
      # quantization aware training, then graph optimization is applied.
      # Graph optimization is disabled for quantization aware training.
      if (self.inference_type != constants.QUANTIZED_UINT8 or
          (self.inference_type == constants.INT8 and
           (post_training_optimize or weight_only_quantize))):
        try:
          # TODO(b/150163103): Merge `disabling lower using switch merge' calls.
          # Grappler will also try to lower while loop into switch merge
          # representation which is undesired for Ophints, so we simply remove
          # those attributes to prevent Grappler from doing so.
          graph_def = _convert_to_constants.disable_lower_using_switch_merge(
              optimized_graph)
          # Run function inlining optimization to ensure any models generated
          # through the from_frozen_graph path have been inlined.
          optimized_graph = _run_graph_optimizations(
              graph_def,
              self._input_tensors,
              self._output_tensors,
              config=self._grappler_config(["function"]))
        except Exception:  # pylint: disable=broad-except
          optimized_graph = self._graph_def

    self._debug_info = _get_debug_info(self._debug_info_func, optimized_graph)

    converter_kwargs = self._get_base_converter_args()

    if quant_mode.post_training_dynamic_range_int8():
      converter_kwargs.update({
          "post_training_quantize": True,
      })
    elif quant_mode.post_training_fp16():
      converter_kwargs.update({
          "post_training_quantize": True,
          "quantize_to_float16": True,
      })

    converter_kwargs.update({
        "inference_type": self.inference_type,
        "inference_input_type": toco_inference_input_type,
        "output_format": self.output_format,
        "quantized_input_stats": quantized_stats,
        "default_ranges_stats": self.default_ranges_stats,
        "drop_control_dependency": self.drop_control_dependency,
        "reorder_across_fake_quant": self.reorder_across_fake_quant,
        "change_concat_input_ranges": self.change_concat_input_ranges,
        "dump_graphviz_dir": self.dump_graphviz_dir,
        "dump_graphviz_video": self.dump_graphviz_video,
        "conversion_summary_dir": self.conversion_summary_dir,
        "custom_opdefs": self._custom_opdefs,
    })

    if not self.experimental_new_converter:
      logging.warning(
          "Please consider switching to use new converter by setting "
          "experimental_new_converter to true. "
          "Old converter (TOCO) is deprecated and flow will be switched on "
          "by default to use new converter soon.")
    else:
      logging.info("Using experimental converter: If you encountered a problem "
                   "please file a bug. You can opt-out "
                   "by setting experimental_new_converter=False")

    self._validate_quantized_input_stats(converter_kwargs)

    # Converts model.
    if self._has_valid_tensors():
      result = _toco_convert_impl(
          input_data=optimized_graph,
          input_tensors=self._input_tensors,
          output_tensors=self._output_tensors,
          **converter_kwargs)
    else:
      result = _toco_convert_graph_def(
          input_data=optimized_graph,
          input_arrays_with_shape=self._input_arrays_with_shape,
          output_arrays=self._output_arrays,
          **converter_kwargs)

    activations_type = quant_mode.activations_type()

    if quant_mode.post_training_int8_no_float():
<<<<<<< HEAD
      result = self._calibrate_quantize_model(result, constants.FLOAT,
                                              constants.FLOAT, activations_type, False)
    elif quant_mode.post_training_int8_allow_float():
      result = self._calibrate_quantize_model(result, constants.FLOAT,
                                              constants.FLOAT, activations_type, True)
    elif quant_mode.post_training_int16x8_no_float():
      result = self._calibrate_quantize_model(result, constants.FLOAT,
                                              constants.FLOAT, activations_type, False)
    elif quant_mode.post_training_int16x8_allow_float():
      result = self._calibrate_quantize_model(result, constants.FLOAT,
                                              constants.FLOAT, activations_type, True)
=======
      result = self._calibrate_quantize_model(result, inference_input_type,
                                              inference_output_type, False)
    elif quant_mode.post_training_int8_allow_float():
      result = self._calibrate_quantize_model(result, inference_input_type,
                                              inference_output_type, True)

    if self._experimental_sparsify_model:
      result = _mlir_sparsify(result)
>>>>>>> 0103d8ee

    return result

  def get_input_arrays(self):
    """Returns a list of the names of the input tensors.

    Returns:
      List of strings.
    """
    if self._has_valid_tensors():
      return [_get_tensor_name(tensor) for tensor in self._input_tensors]
    else:
      return [name for name, _ in self._input_arrays_with_shape]

  def _has_valid_tensors(self):
    """Checks if the input and output tensors have been initialized.

    Returns:
      Bool.
    """
    return self._input_tensors and self._output_tensors

  def _set_batch_size(self, batch_size):
    """Sets the first dimension of the input tensor to `batch_size`.

    Args:
      batch_size: Batch size for the model. Replaces the first dimension of an
        input size array if undefined. (default 1)

    Raises:
      ValueError: input_tensor is not defined.
    """
    if not self._has_valid_tensors():
      raise ValueError("The batch size cannot be set for this model. Please "
                       "use input_shapes parameter.")

    for tensor in self._input_tensors:
      shape = tensor.shape.as_list()
      if shape[0] is None:
        shape[0] = batch_size
        tensor.set_shape(shape)

  def _is_unknown_shapes_allowed(self):
    # Ophint Converted nodes will need the shapes to be known.
    if _is_ophint_converted(self._graph_def):
      return False

    if not super(TFLiteConverterBaseV1, self)._is_unknown_shapes_allowed():
      return False

    # `conversion_summary_dir` calls TOCO. Unknown shapes are only supported by
    # the MLIR converter.
    if self.conversion_summary_dir:
      logging.warning(
          "`conversion_summary_dir` does not work with unknown shapes. "
          "Graphs with unknown shapes might be different than when this flag "
          "is disabled.")
      return False
    return True


class TFLiteSavedModelConverter(TFLiteConverterBaseV1):
  """Converts the given SavedModel into TensorFlow Lite model.

  Attributes:
      saved_model_dir: Directory of the SavedModel.
  """

  def __init__(self,
               saved_model_dir,
               saved_model_tags,
               saved_model_exported_names,
               experimental_debug_info_func=None):
    """Constructor for TFLiteConverter.

    Args:
      saved_model_dir: Directory of the SavedModel.
      saved_model_tags: Set of tags identifying the MetaGraphDef within the
        SavedModel to analyze. All tags in the tag set must be present. (default
        set(SERVING)).
      saved_model_exported_names: Names to be exported (default: export all)
        when the saved model import path is on.
      experimental_debug_info_func: An experimental function to retrieve the
        graph debug info for a set of nodes from the `graph_def`.

    Raises:
      ValueError: Invalid arguments.
    """
    super(TFLiteSavedModelConverter,
          self).__init__(experimental_debug_info_func)
    self.saved_model_dir = saved_model_dir
    self._saved_model_tags = saved_model_tags
    self._saved_model_exported_names = saved_model_exported_names

    signature_key = _signature_constants.DEFAULT_SERVING_SIGNATURE_DEF_KEY

    if len(self._saved_model_exported_names) != 1:
      raise ValueError("Only support a single signature key.")

    signature_key = self._saved_model_exported_names[0]

    result = _freeze_saved_model(self.saved_model_dir, None, None, None,
                                 self._saved_model_tags, signature_key)
    self._graph_def = result[0]
    self._input_tensors = result[1]
    self._output_tensors = result[2]
    self._parse_saved_model_args()

  def convert(self):
    """Converts a TensorFlow GraphDef based on instance variables.

    Returns:
      The converted data in serialized format. Either a TFLite Flatbuffer or a
      Graphviz graph depending on value in `output_format`.

    Raises:
      ValueError:
        Input shape is not specified.
        None value for dimension in input_tensor.
    """
    return self._convert()


class TFLiteFrozenGraphConverter(TFLiteConverterBaseV1):
  """Converts the given frozen graph def into TensorFlow Lite model."""

  def __init__(self,
               graph_def,
               input_tensors,
               output_tensors,
               input_arrays_with_shape=None,
               output_arrays=None,
               experimental_debug_info_func=None):
    """Constructor for TFLiteConverter.

    Args:
      graph_def: Frozen TensorFlow GraphDef.
      input_tensors: List of input tensors. Type and shape are computed using
        `foo.shape` and `foo.dtype`.
      output_tensors: List of output tensors (only .name is used from this).
      input_arrays_with_shape: Tuple of strings representing input tensor names
        and list of integers representing input shapes
        (e.g., [("foo" : [1, 16, 16, 3])]). Use only when graph cannot be loaded
          into TensorFlow and when `input_tensors` and `output_tensors` are
          None. (default None)
      output_arrays: List of output tensors to freeze graph with. Use only when
        graph cannot be loaded into TensorFlow and when `input_tensors` and
        `output_tensors` are None. (default None)
      experimental_debug_info_func: An experimental function to retrieve the
        graph debug info for a set of nodes from the `graph_def`.

    Raises:
      ValueError: Invalid arguments.
    """
    super(TFLiteFrozenGraphConverter,
          self).__init__(experimental_debug_info_func)
    self._graph_def = graph_def
    self._input_tensors = input_tensors
    self._output_tensors = output_tensors

    # Attributes are used by models that cannot be loaded into TensorFlow.
    if not self._has_valid_tensors():
      if not input_arrays_with_shape or not output_arrays:
        raise ValueError(
            "If input_tensors and output_tensors are None, both "
            "input_arrays_with_shape and output_arrays must be defined.")
      self._input_arrays_with_shape = input_arrays_with_shape
      self._output_arrays = output_arrays

  def convert(self):
    """Converts a TensorFlow GraphDef based on instance variables.

    Returns:
      The converted data in serialized format. Either a TFLite Flatbuffer or a
      Graphviz graph depending on value in `output_format`.

    Raises:
      ValueError:
        Input shape is not specified.
        None value for dimension in input_tensor.
    """
    return self._convert()


@_tf_export(v1=["lite.TFLiteConverter"])
class TFLiteConverter(TFLiteFrozenGraphConverter):
  """Convert a TensorFlow model into `output_format`.

  This is used to convert from a TensorFlow GraphDef, SavedModel or tf.keras
  model into either a TFLite FlatBuffer or graph visualization.

  Attributes:
    inference_type: Target data type of real-number arrays in the output file.
      Must be `{tf.float32, tf.uint8}`. If `optimzations` are provided, this
      parameter is ignored. (default tf.float32)
    inference_input_type: Target data type of real-number input arrays. Allows
      for a different type for input arrays.
      If an integer type is provided and `optimizations` are not used,
      `quantized_inputs_stats` must be provided.
      If `inference_type` is tf.uint8, signaling conversion to a fully quantized
      model from a quantization-aware trained input model, then
      `inference_input_type` defaults to tf.uint8.
      In all other cases, `inference_input_type` defaults to tf.float32.
      Must be `{tf.float32, tf.uint8, tf.int8}`
    inference_output_type: Target data type of real-number output arrays. Allows
      for a different type for output arrays.
      If `inference_type` is tf.uint8, signaling conversion to a fully quantized
      model from a quantization-aware trained output model, then
      `inference_output_type` defaults to tf.uint8.
      In all other cases, `inference_output_type` must be tf.float32, an error
      will be thrown otherwise.
      Must be `{tf.float32, tf.uint8, tf.int8}`
    output_format: Output file format. Currently must be `{TFLITE,
      GRAPHVIZ_DOT}`. (default TFLITE)
    quantized_input_stats: Dict of strings representing input tensor names
      mapped to tuple of floats representing the mean and standard deviation
      of the training data (e.g., {"foo" : (0., 1.)}). Only need if
      `inference_input_type` is `QUANTIZED_UINT8`.
      real_input_value = (quantized_input_value - mean_value) / std_dev_value.
      (default {})
    default_ranges_stats: Tuple of integers representing (min, max) range values
      for all arrays without a specified range. Intended for experimenting with
      quantization via "dummy quantization". (default None)
    drop_control_dependency: Boolean indicating whether to drop control
      dependencies silently. This is due to TFLite not supporting control
      dependencies. (default True)
    reorder_across_fake_quant: Boolean indicating whether to reorder FakeQuant
      nodes in unexpected locations. Used when the location of the FakeQuant
      nodes is preventing graph transformations necessary to convert the graph.
      Results in a graph that differs from the quantized training graph,
      potentially causing differing arithmetic behavior. (default False)
    change_concat_input_ranges: Boolean to change behavior of min/max ranges for
      inputs and outputs of the concat operator for quantized models. Changes
      the ranges of concat operator overlap when true. (default False)
    allow_custom_ops: Boolean indicating whether to allow custom operations.
      When false any unknown operation is an error. When true, custom ops are
      created for any op that is unknown. The developer will need to provide
      these to the TensorFlow Lite runtime with a custom resolver.
      (default False)
    post_training_quantize: Deprecated. Please specify `[Optimize.DEFAULT]` for
      `optimizations` instead. Boolean indicating whether to quantize the
      weights of the converted float model.  Model size will be reduced and
      there will be latency improvements (at the cost of accuracy).
      (default False)
    dump_graphviz_dir: Full filepath of folder to dump the graphs at various
      stages of processing GraphViz .dot files. Preferred over
      --output_format=GRAPHVIZ_DOT in order to keep the requirements of the
      output file. (default None)
    dump_graphviz_video: Boolean indicating whether to dump the graph after
      every graph transformation. (default False)
    conversion_summary_dir: A string indicating the path to the generated
      conversion logs.
    target_ops: Deprecated. Please specify `target_spec.supported_ops` instead.
      Set of OpsSet options indicating which converter to use.
      (default set([OpsSet.TFLITE_BUILTINS]))
    target_spec: Experimental flag, subject to change. Specification of target
      device.
    optimizations: Experimental flag, subject to change. A list of optimizations
      to apply when converting the model. E.g. `[Optimize.DEFAULT]`
    representative_dataset: A representative dataset that can be used to
      generate input and output samples for the model. The converter can use
      the dataset to evaluate different optimizations.
    experimental_new_converter: Experimental flag, subject to change.
      Enables MLIR-based conversion instead of TOCO conversion.

  Example usage:

    ```python
    # Converting a GraphDef from session.
    converter = lite.TFLiteConverter.from_session(sess, in_tensors, out_tensors)
    tflite_model = converter.convert()
    open("converted_model.tflite", "wb").write(tflite_model)

    # Converting a GraphDef from file.
    converter = lite.TFLiteConverter.from_frozen_graph(
      graph_def_file, input_arrays, output_arrays)
    tflite_model = converter.convert()
    open("converted_model.tflite", "wb").write(tflite_model)

    # Converting a SavedModel.
    converter = lite.TFLiteConverter.from_saved_model(saved_model_dir)
    tflite_model = converter.convert()
    open("converted_model.tflite", "wb").write(tflite_model)

    # Converting a tf.keras model.
    converter = lite.TFLiteConverter.from_keras_model_file(keras_model)
    tflite_model = converter.convert()
    open("converted_model.tflite", "wb").write(tflite_model)
    ```
  """

  # pylint: disable=useless-super-delegation
  def __init__(self,
               graph_def,
               input_tensors,
               output_tensors,
               input_arrays_with_shape=None,
               output_arrays=None,
               experimental_debug_info_func=None):
    """Constructor for TFLiteConverter.

    Args:
      graph_def: Frozen TensorFlow GraphDef.
      input_tensors: List of input tensors. Type and shape are computed using
        `foo.shape` and `foo.dtype`.
      output_tensors: List of output tensors (only .name is used from this).
      input_arrays_with_shape: Tuple of strings representing input tensor names
        and list of integers representing input shapes
        (e.g., [("foo" : [1, 16, 16, 3])]). Use only when graph cannot be loaded
          into TensorFlow and when `input_tensors` and `output_tensors` are
          None. (default None)
      output_arrays: List of output tensors to freeze graph with. Use only when
        graph cannot be loaded into TensorFlow and when `input_tensors` and
        `output_tensors` are None. (default None)
      experimental_debug_info_func: An experimental function to retrieve the
        graph debug info for a set of nodes from the `graph_def`.

    Raises:
      ValueError: Invalid arguments.
    """
    super(TFLiteConverter,
          self).__init__(graph_def, input_tensors, output_tensors,
                         input_arrays_with_shape, output_arrays,
                         experimental_debug_info_func)

  @classmethod
  def from_session(cls, sess, input_tensors, output_tensors):
    """Creates a TFLiteConverter class from a TensorFlow Session.

    Args:
      sess: TensorFlow Session.
      input_tensors: List of input tensors. Type and shape are computed using
        `foo.shape` and `foo.dtype`.
      output_tensors: List of output tensors (only .name is used from this).

    Returns:
      TFLiteConverter class.
    """
    graph_def = _freeze_graph(sess, input_tensors, output_tensors)
    return cls(
        graph_def,
        input_tensors,
        output_tensors,
        experimental_debug_info_func=_build_debug_info_func(sess.graph))

  @classmethod
  def from_frozen_graph(cls,
                        graph_def_file,
                        input_arrays,
                        output_arrays,
                        input_shapes=None):
    """Creates a TFLiteConverter class from a file containing a frozen GraphDef.

    Args:
      graph_def_file: Full filepath of file containing frozen GraphDef.
      input_arrays: List of input tensors to freeze graph with.
      output_arrays: List of output tensors to freeze graph with.
      input_shapes: Dict of strings representing input tensor names to list of
        integers representing input shapes (e.g., {"foo" : [1, 16, 16, 3]}).
        Automatically determined when input shapes is None (e.g., {"foo" :
          None}). (default None)

    Returns:
      TFLiteConverter class.

    Raises:
      IOError:
        File not found.
        Unable to parse input file.
      ValueError:
        The graph is not frozen.
        input_arrays or output_arrays contains an invalid tensor name.
        input_shapes is not correctly defined when required
    """
    with _ops.Graph().as_default():
      with _session.Session() as sess:
        # Read GraphDef from file.
        if not _file_io.file_exists(graph_def_file):
          raise IOError("File '{0}' does not exist.".format(graph_def_file))
        with _file_io.FileIO(graph_def_file, "rb") as f:
          file_content = f.read()

        try:
          graph_def = _graph_pb2.GraphDef()
          graph_def.ParseFromString(file_content)
        except (_text_format.ParseError, DecodeError):
          try:
            print("Ignore 'tcmalloc: large alloc' warnings.")

            if not isinstance(file_content, str):
              if PY2:
                file_content = six.ensure_binary(file_content, "utf-8")
              else:
                file_content = six.ensure_text(file_content, "utf-8")
            graph_def = _graph_pb2.GraphDef()
            _text_format.Merge(file_content, graph_def)
          except (_text_format.ParseError, DecodeError):
            raise IOError(
                "Unable to parse input file '{}'.".format(graph_def_file))

        # Handles models with custom TFLite ops that cannot be resolved in
        # TensorFlow.
        load_model_in_session = True
        try:
          _import_graph_def(graph_def, name="")
        except _NotFoundError:
          load_model_in_session = False

        if load_model_in_session:
          # Check if graph is frozen.
          if not _is_frozen_graph(sess):
            raise ValueError("Please freeze the graph using freeze_graph.py.")

          # Get input and output tensors.
          input_tensors = _get_tensors_from_tensor_names(
              sess.graph, input_arrays)
          output_tensors = _get_tensors_from_tensor_names(
              sess.graph, output_arrays)
          _set_tensor_shapes(input_tensors, input_shapes)

          return cls(sess.graph_def, input_tensors, output_tensors)
        else:
          if not input_shapes:
            raise ValueError("input_shapes must be defined for this model.")
          if set(input_arrays) != set(input_shapes.keys()):
            raise ValueError("input_shapes must contain a value for each item "
                             "in input_array.")

          input_arrays_with_shape = [
              (name, input_shapes[name]) for name in input_arrays
          ]
          return cls(
              graph_def,
              input_tensors=None,
              output_tensors=None,
              input_arrays_with_shape=input_arrays_with_shape,
              output_arrays=output_arrays)

  @classmethod
  def from_saved_model(cls,
                       saved_model_dir,
                       input_arrays=None,
                       input_shapes=None,
                       output_arrays=None,
                       tag_set=None,
                       signature_key=None):
    """Creates a TFLiteConverter class from a SavedModel.

    Args:
      saved_model_dir: SavedModel directory to convert.
      input_arrays: List of input tensors to freeze graph with. Uses input
        arrays from SignatureDef when none are provided. (default None)
      input_shapes: Dict of strings representing input tensor names to list of
        integers representing input shapes (e.g., {"foo" : [1, 16, 16, 3]}).
        Automatically determined when input shapes is None (e.g., {"foo" :
          None}). (default None)
      output_arrays: List of output tensors to freeze graph with. Uses output
        arrays from SignatureDef when none are provided. (default None)
      tag_set: Set of tags identifying the MetaGraphDef within the SavedModel to
        analyze. All tags in the tag set must be present. (default set("serve"))
      signature_key: Key identifying SignatureDef containing inputs and outputs.
        (default DEFAULT_SERVING_SIGNATURE_DEF_KEY)

    Returns:
      TFLiteConverter class.
    """
    if tag_set is None:
      tag_set = set([_tag_constants.SERVING])
    if signature_key is None:
      signature_key = _signature_constants.DEFAULT_SERVING_SIGNATURE_DEF_KEY

    saved_model_converter = TFLiteSavedModelConverter(saved_model_dir, tag_set,
                                                      [signature_key])
    if saved_model_converter.saved_model_dir:
      return saved_model_converter

    result = _freeze_saved_model(saved_model_dir, input_arrays, input_shapes,
                                 output_arrays, tag_set, signature_key)

    return cls(
        graph_def=result[0],
        input_tensors=result[1],
        output_tensors=result[2],
        experimental_debug_info_func=_build_debug_info_func(result[3]))

  @classmethod
  def from_keras_model_file(cls,
                            model_file,
                            input_arrays=None,
                            input_shapes=None,
                            output_arrays=None,
                            custom_objects=None):
    """Creates a TFLiteConverter class from a tf.keras model file.

    Args:
      model_file: Full filepath of HDF5 file containing the tf.keras model.
      input_arrays: List of input tensors to freeze graph with. Uses input
        arrays from SignatureDef when none are provided. (default None)
      input_shapes: Dict of strings representing input tensor names to list of
        integers representing input shapes (e.g., {"foo" : [1, 16, 16, 3]}).
        Automatically determined when input shapes is None (e.g., {"foo" :
          None}). (default None)
      output_arrays: List of output tensors to freeze graph with. Uses output
        arrays from SignatureDef when none are provided. (default None)
      custom_objects: Dict mapping names (strings) to custom classes or
        functions to be considered during model deserialization. (default None)

    Returns:
      TFLiteConverter class.
    """
    # Handles Keras when Eager mode is enabled.
    if context.executing_eagerly():
      if input_arrays or output_arrays:
        raise ValueError("`input_arrays` and `output_arrays` are unsupported "
                         "with Eager mode. If your model requires any of these "
                         "parameters, please use disable_eager_execution().")

      _keras.backend.set_learning_phase(False)
      keras_model = _keras.models.load_model(model_file, custom_objects)

      function = _saving_utils.trace_model_call(keras_model)
      concrete_func = function.get_concrete_function()

      frozen_func = _convert_to_constants.convert_variables_to_constants_v2(
          concrete_func, lower_control_flow=False)
      _set_tensor_shapes(frozen_func.inputs, input_shapes)
      return cls(
          frozen_func.graph.as_graph_def(),
          frozen_func.inputs,
          frozen_func.outputs,
          experimental_debug_info_func=_build_debug_info_func(
              frozen_func.graph))

    # Handles Keras when Eager mode is disabled.
    _keras.backend.clear_session()
    _keras.backend.set_learning_phase(False)
    keras_model = _keras.models.load_model(model_file, custom_objects)
    sess = _keras.backend.get_session()

    # Get input and output tensors.
    if input_arrays:
      input_tensors = _get_tensors_from_tensor_names(sess.graph, input_arrays)
    else:
      input_tensors = keras_model.inputs

    if output_arrays:
      output_tensors = _get_tensors_from_tensor_names(sess.graph, output_arrays)
    else:
      output_tensors = keras_model.outputs
    _set_tensor_shapes(input_tensors, input_shapes)

    graph_def = _freeze_graph(sess, input_tensors, output_tensors)
    return cls(
        graph_def,
        input_tensors,
        output_tensors,
        experimental_debug_info_func=_build_debug_info_func(sess.graph))

  # pylint: disable=useless-super-delegation
  def convert(self):
    """Converts a TensorFlow GraphDef based on instance variables.

    Returns:
      The converted data in serialized format. Either a TFLite Flatbuffer or a
      Graphviz graph depending on value in `output_format`.

    Raises:
      ValueError:
        Input shape is not specified.
        None value for dimension in input_tensor.
    """
<<<<<<< HEAD
    # Parses SavedModel argument.
    self._parse_saved_model_args()

    quant_mode = QuantizationMode(self.optimizations, self.target_spec,
                                  self.representative_dataset, self._graph_def)

    # Checks dimensions in input tensor.
    if (not self._is_unknown_shapes_allowed(quant_mode.fp32_execution()) and
        self._has_valid_tensors()):
      for tensor in self._input_tensors:
        shape = tensor.shape
        if not shape:
          raise ValueError("Provide an input shape for input array "
                           "'{0}'.".format(_get_tensor_name(tensor)))
        # Note that shape_list might be empty for scalar shapes.
        shape_list = shape.as_list()
        if None in shape_list[1:]:
          raise ValueError(
              "None is only supported in the 1st dimension. Tensor '{0}' has "
              "invalid shape '{1}'.".format(
                  _get_tensor_name(tensor), shape_list))
        elif shape_list and shape_list[0] is None:
          self._set_batch_size(batch_size=1)

    # Get quantization stats. Ensures there is one stat per name if the stats
    # are specified.
    if self.quantized_input_stats:
      quantized_stats = []
      invalid_stats = []
      for name in self.get_input_arrays():
        if name in self.quantized_input_stats:
          quantized_stats.append(self.quantized_input_stats[name])
        else:
          invalid_stats.append(name)

      if invalid_stats:
        raise ValueError("Quantization input stats are not available for input "
                         "tensors '{0}'.".format(",".join(invalid_stats)))
    else:
      quantized_stats = None

    toco_inference_input_type = self.inference_input_type
    inference_input_type = self.inference_input_type
    inference_output_type = self.inference_output_type
    post_training_optimize = (
        quant_mode.post_training_int8_no_float() or
        quant_mode.post_training_int8_allow_float() or
        quant_mode.post_training_dynamic_range_int8() or
        quant_mode.post_training_int16x8_no_float() or
        quant_mode.post_training_int16x8_allow_float() or
        quant_mode.post_training_fp16())
    if post_training_optimize:
      # Post training optimizations require that TOCO outputs a float model.
      if self.inference_type != constants.FLOAT:
        raise ValueError(
            "`optimizations` require that `inference_type` is set to float.")
      toco_inference_input_type = constants.FLOAT
      # Set up default values.
      if inference_input_type is None:
        inference_input_type = constants.FLOAT
      if inference_output_type is None:
        inference_output_type = constants.FLOAT

    weight_only_quantize = (
        quant_mode.post_training_dynamic_range_int8() or
        quant_mode.post_training_fp16())
    if weight_only_quantize:
      # Currently, weight only quantization requires float inputs and outputs.
      if (inference_input_type != constants.FLOAT or
          inference_output_type != constants.FLOAT):
        raise ValueError(
            "Provide an inference_input_type and inference_output_type of type "
            "tf.float32.")

    if not post_training_optimize and self.inference_output_type is not None:
      raise ValueError(
          "inference_output_type is currently not supported if optimizations "
          "are not enabled.")

    optimized_graph = self._graph_def
    if not self._saved_model_dir:
      # if it is not uint8 or int8 with post-training quantization, it is not
      # quantization aware training, then graph optimization is applied.
      # Graph optimization is disabled for quantization aware training.
      if (self.inference_type != constants.QUANTIZED_UINT8 or
          (self.inference_type == constants.INT8 and
           (post_training_optimize or weight_only_quantize))):
        try:
          # TODO(b/150163103): Merge `disabling lower using switch merge' calls.
          # Grappler will also try to lower while loop into switch merge
          # representation which is undesired for Ophints, so we simply remove
          # those attributes to prevent Grappler from doing so.
          graph_def = _convert_to_constants.disable_lower_using_switch_merge(
              optimized_graph)
          # Run function inlining optimization to ensure any models generated
          # through the from_frozen_graph path have been inlined.
          optimized_graph = _run_graph_optimizations(
              graph_def,
              self._input_tensors,
              self._output_tensors,
              config=self._grappler_config(["function"]))
        except Exception:
          optimized_graph = self._graph_def

    self._debug_info = _get_debug_info(self._debug_info_func, optimized_graph)

    converter_kwargs = self._get_base_converter_args()

    if quant_mode.post_training_dynamic_range_int8():
      converter_kwargs.update({
          "post_training_quantize": True,
      })
    elif quant_mode.post_training_fp16():
      converter_kwargs.update({
          "post_training_quantize": True,
          "quantize_to_float16": True,
      })

    converter_kwargs.update({
        "inference_type": self.inference_type,
        "inference_input_type": toco_inference_input_type,
        "output_format": self.output_format,
        "quantized_input_stats": quantized_stats,
        "default_ranges_stats": self.default_ranges_stats,
        "drop_control_dependency": self.drop_control_dependency,
        "reorder_across_fake_quant": self.reorder_across_fake_quant,
        "change_concat_input_ranges": self.change_concat_input_ranges,
        "dump_graphviz_dir": self.dump_graphviz_dir,
        "dump_graphviz_video": self.dump_graphviz_video,
        "conversion_summary_dir": self.conversion_summary_dir,
        "custom_opdefs": self._custom_opdefs,
    })

    if not self.experimental_new_converter:
      logging.warning(
          "Please consider switching to use new converter by setting "
          "experimental_new_converter to true. "
          "Old converter (TOCO) is deprecated and flow will be switched on "
          "by default to use new converter soon.")
    else:
      logging.info("Using experimental converter: If you encountered a problem "
                   "please file a bug. You can opt-out "
                   "by setting experimental_new_converter=False")

    self._validate_quantized_input_stats(converter_kwargs)

    # Converts model.
    if self._has_valid_tensors():
      result = _toco_convert_impl(
          input_data=optimized_graph,
          input_tensors=self._input_tensors,
          output_tensors=self._output_tensors,
          **converter_kwargs)
    else:
      result = _toco_convert_graph_def(
          input_data=optimized_graph,
          input_arrays_with_shape=self._input_arrays_with_shape,
          output_arrays=self._output_arrays,
          **converter_kwargs)

    activations_type = quant_mode.activations_type()

    if quant_mode.post_training_int8_no_float():
      result = self._calibrate_quantize_model(result, inference_input_type,
                                              inference_output_type, activations_type, False)
    elif quant_mode.post_training_int8_allow_float():
      result = self._calibrate_quantize_model(result, inference_input_type,
                                              inference_output_type, activations_type, True)
    elif quant_mode.post_training_int16x8_no_float():
      result = self._calibrate_quantize_model(result, inference_input_type,
                                              inference_output_type, activations_type, False)
    elif quant_mode.post_training_int16x8_allow_float():
      result = self._calibrate_quantize_model(result, inference_input_type,
                                              inference_output_type, activations_type, True)

    return result

  def get_input_arrays(self):
    """Returns a list of the names of the input tensors.

    Returns:
      List of strings.
    """
    if self._has_valid_tensors():
      return [_get_tensor_name(tensor) for tensor in self._input_tensors]
    else:
      return [name for name, _ in self._input_arrays_with_shape]

  def _has_valid_tensors(self):
    """Checks if the input and output tensors have been initialized.

    Returns:
      Bool.
    """
    return self._input_tensors and self._output_tensors

  def _set_batch_size(self, batch_size):
    """Sets the first dimension of the input tensor to `batch_size`.

    Args:
      batch_size: Batch size for the model. Replaces the first dimension of an
        input size array if undefined. (default 1)

    Raises:
      ValueError: input_tensor is not defined.
    """
    if not self._has_valid_tensors():
      raise ValueError("The batch size cannot be set for this model. Please "
                       "use input_shapes parameter.")

    for tensor in self._input_tensors:
      shape = tensor.shape.as_list()
      if shape[0] is None:
        shape[0] = batch_size
        tensor.set_shape(shape)

  def _is_unknown_shapes_allowed(self, fp32_execution):
    # Ophint Converted nodes will need the shapes to be known.
    if _is_ophint_converted(self._graph_def):
      return False

    if not super(TFLiteConverter,
                 self)._is_unknown_shapes_allowed(fp32_execution):
      return False

    # `conversion_summary_dir` calls TOCO. Unknown shapes are only supported by
    # the MLIR converter.
    if self.conversion_summary_dir:
      logging.warning(
          "`conversion_summary_dir` does not work with unknown shapes. "
          "Graphs with unknown shapes might be different than when this flag "
          "is disabled.")
      return False
    return True
=======
    return super(TFLiteConverter, self).convert()
>>>>>>> 0103d8ee


@_tf_export(v1=["lite.TocoConverter"])
class TocoConverter(object):
  """Convert a TensorFlow model into `output_format` using TOCO.

  This class has been deprecated. Please use `lite.TFLiteConverter` instead.
  """

  @classmethod
  @_deprecation.deprecated(None,
                           "Use `lite.TFLiteConverter.from_session` instead.")
  def from_session(cls, sess, input_tensors, output_tensors):
    """Creates a TocoConverter class from a TensorFlow Session."""
    return TFLiteConverter.from_session(sess, input_tensors, output_tensors)

  @classmethod
  @_deprecation.deprecated(
      None, "Use `lite.TFLiteConverter.from_frozen_graph` instead.")
  def from_frozen_graph(cls,
                        graph_def_file,
                        input_arrays,
                        output_arrays,
                        input_shapes=None):
    """Creates a TocoConverter class from a file containing a frozen graph."""
    return TFLiteConverter.from_frozen_graph(graph_def_file, input_arrays,
                                             output_arrays, input_shapes)

  @classmethod
  @_deprecation.deprecated(
      None, "Use `lite.TFLiteConverter.from_saved_model` instead.")
  def from_saved_model(cls,
                       saved_model_dir,
                       input_arrays=None,
                       input_shapes=None,
                       output_arrays=None,
                       tag_set=None,
                       signature_key=None):
    """Creates a TocoConverter class from a SavedModel."""
    return TFLiteConverter.from_saved_model(saved_model_dir, input_arrays,
                                            input_shapes, output_arrays,
                                            tag_set, signature_key)

  @classmethod
  @_deprecation.deprecated(
  def from_keras_model_file(cls,
                            model_file,
                            input_arrays=None,
                            input_shapes=None,
                            output_arrays=None):
    """Creates a TocoConverter class from a tf.keras model file."""
    return TFLiteConverter.from_keras_model_file(model_file, input_arrays,
                                                 input_shapes, output_arrays)<|MERGE_RESOLUTION|>--- conflicted
+++ resolved
@@ -526,12 +526,24 @@
         output_tensors=output_tensors,
         **converter_kwargs)
 
+    activations_type = quant_mode.activations_type()
+
     if quant_mode.post_training_int8_no_float():
       result = self._calibrate_quantize_model(result, constants.FLOAT,
-                                              constants.FLOAT, False)
+                                              constants.FLOAT, activations_type,
+                                              False)
     elif quant_mode.post_training_int8_allow_float():
       result = self._calibrate_quantize_model(result, constants.FLOAT,
-                                              constants.FLOAT, True)
+                                              constants.FLOAT, activations_type,
+                                              True)
+    elif quant_mode.post_training_int16x8_no_float():
+      result = self._calibrate_quantize_model(result, constants.FLOAT,
+                                              constants.FLOAT, activations_type,
+                                              False)
+    elif quant_mode.post_training_int16x8_allow_float():
+      result = self._calibrate_quantize_model(result, constants.FLOAT,
+                                              constants.FLOAT, activations_type,
+                                              True)
 
     if self._experimental_sparsify_model:
       result = _mlir_sparsify(result)
@@ -1047,6 +1059,8 @@
     post_training_optimize = (
         quant_mode.post_training_int8_no_float() or
         quant_mode.post_training_int8_allow_float() or
+        quant_mode.post_training_int16x8_allow_float() or
+        quant_mode.post_training_int16x8_no_float() or
         quant_mode.post_training_dynamic_range_int8() or
         quant_mode.post_training_fp16())
     if post_training_optimize:
@@ -1161,29 +1175,21 @@
     activations_type = quant_mode.activations_type()
 
     if quant_mode.post_training_int8_no_float():
-<<<<<<< HEAD
-      result = self._calibrate_quantize_model(result, constants.FLOAT,
-                                              constants.FLOAT, activations_type, False)
-    elif quant_mode.post_training_int8_allow_float():
-      result = self._calibrate_quantize_model(result, constants.FLOAT,
-                                              constants.FLOAT, activations_type, True)
-    elif quant_mode.post_training_int16x8_no_float():
-      result = self._calibrate_quantize_model(result, constants.FLOAT,
-                                              constants.FLOAT, activations_type, False)
-    elif quant_mode.post_training_int16x8_allow_float():
-      result = self._calibrate_quantize_model(result, constants.FLOAT,
-                                              constants.FLOAT, activations_type, True)
-=======
       result = self._calibrate_quantize_model(result, inference_input_type,
-                                              inference_output_type, False)
+                                              inference_output_type, activations_type, False)
     elif quant_mode.post_training_int8_allow_float():
       result = self._calibrate_quantize_model(result, inference_input_type,
-                                              inference_output_type, True)
+                                              inference_output_type, activations_type, True)
+    elif quant_mode.post_training_int16x8_no_float():
+      result = self._calibrate_quantize_model(result, inference_input_type,
+                                              inference_output_type, activations_type, False)
+    elif quant_mode.post_training_int16x8_allow_float():
+      result = self._calibrate_quantize_model(result, inference_input_type,
+                                              inference_output_type, activations_type, True)
 
     if self._experimental_sparsify_model:
       result = _mlir_sparsify(result)
->>>>>>> 0103d8ee
-
+      
     return result
 
   def get_input_arrays(self):
@@ -1754,245 +1760,7 @@
         Input shape is not specified.
         None value for dimension in input_tensor.
     """
-<<<<<<< HEAD
-    # Parses SavedModel argument.
-    self._parse_saved_model_args()
-
-    quant_mode = QuantizationMode(self.optimizations, self.target_spec,
-                                  self.representative_dataset, self._graph_def)
-
-    # Checks dimensions in input tensor.
-    if (not self._is_unknown_shapes_allowed(quant_mode.fp32_execution()) and
-        self._has_valid_tensors()):
-      for tensor in self._input_tensors:
-        shape = tensor.shape
-        if not shape:
-          raise ValueError("Provide an input shape for input array "
-                           "'{0}'.".format(_get_tensor_name(tensor)))
-        # Note that shape_list might be empty for scalar shapes.
-        shape_list = shape.as_list()
-        if None in shape_list[1:]:
-          raise ValueError(
-              "None is only supported in the 1st dimension. Tensor '{0}' has "
-              "invalid shape '{1}'.".format(
-                  _get_tensor_name(tensor), shape_list))
-        elif shape_list and shape_list[0] is None:
-          self._set_batch_size(batch_size=1)
-
-    # Get quantization stats. Ensures there is one stat per name if the stats
-    # are specified.
-    if self.quantized_input_stats:
-      quantized_stats = []
-      invalid_stats = []
-      for name in self.get_input_arrays():
-        if name in self.quantized_input_stats:
-          quantized_stats.append(self.quantized_input_stats[name])
-        else:
-          invalid_stats.append(name)
-
-      if invalid_stats:
-        raise ValueError("Quantization input stats are not available for input "
-                         "tensors '{0}'.".format(",".join(invalid_stats)))
-    else:
-      quantized_stats = None
-
-    toco_inference_input_type = self.inference_input_type
-    inference_input_type = self.inference_input_type
-    inference_output_type = self.inference_output_type
-    post_training_optimize = (
-        quant_mode.post_training_int8_no_float() or
-        quant_mode.post_training_int8_allow_float() or
-        quant_mode.post_training_dynamic_range_int8() or
-        quant_mode.post_training_int16x8_no_float() or
-        quant_mode.post_training_int16x8_allow_float() or
-        quant_mode.post_training_fp16())
-    if post_training_optimize:
-      # Post training optimizations require that TOCO outputs a float model.
-      if self.inference_type != constants.FLOAT:
-        raise ValueError(
-            "`optimizations` require that `inference_type` is set to float.")
-      toco_inference_input_type = constants.FLOAT
-      # Set up default values.
-      if inference_input_type is None:
-        inference_input_type = constants.FLOAT
-      if inference_output_type is None:
-        inference_output_type = constants.FLOAT
-
-    weight_only_quantize = (
-        quant_mode.post_training_dynamic_range_int8() or
-        quant_mode.post_training_fp16())
-    if weight_only_quantize:
-      # Currently, weight only quantization requires float inputs and outputs.
-      if (inference_input_type != constants.FLOAT or
-          inference_output_type != constants.FLOAT):
-        raise ValueError(
-            "Provide an inference_input_type and inference_output_type of type "
-            "tf.float32.")
-
-    if not post_training_optimize and self.inference_output_type is not None:
-      raise ValueError(
-          "inference_output_type is currently not supported if optimizations "
-          "are not enabled.")
-
-    optimized_graph = self._graph_def
-    if not self._saved_model_dir:
-      # if it is not uint8 or int8 with post-training quantization, it is not
-      # quantization aware training, then graph optimization is applied.
-      # Graph optimization is disabled for quantization aware training.
-      if (self.inference_type != constants.QUANTIZED_UINT8 or
-          (self.inference_type == constants.INT8 and
-           (post_training_optimize or weight_only_quantize))):
-        try:
-          # TODO(b/150163103): Merge `disabling lower using switch merge' calls.
-          # Grappler will also try to lower while loop into switch merge
-          # representation which is undesired for Ophints, so we simply remove
-          # those attributes to prevent Grappler from doing so.
-          graph_def = _convert_to_constants.disable_lower_using_switch_merge(
-              optimized_graph)
-          # Run function inlining optimization to ensure any models generated
-          # through the from_frozen_graph path have been inlined.
-          optimized_graph = _run_graph_optimizations(
-              graph_def,
-              self._input_tensors,
-              self._output_tensors,
-              config=self._grappler_config(["function"]))
-        except Exception:
-          optimized_graph = self._graph_def
-
-    self._debug_info = _get_debug_info(self._debug_info_func, optimized_graph)
-
-    converter_kwargs = self._get_base_converter_args()
-
-    if quant_mode.post_training_dynamic_range_int8():
-      converter_kwargs.update({
-          "post_training_quantize": True,
-      })
-    elif quant_mode.post_training_fp16():
-      converter_kwargs.update({
-          "post_training_quantize": True,
-          "quantize_to_float16": True,
-      })
-
-    converter_kwargs.update({
-        "inference_type": self.inference_type,
-        "inference_input_type": toco_inference_input_type,
-        "output_format": self.output_format,
-        "quantized_input_stats": quantized_stats,
-        "default_ranges_stats": self.default_ranges_stats,
-        "drop_control_dependency": self.drop_control_dependency,
-        "reorder_across_fake_quant": self.reorder_across_fake_quant,
-        "change_concat_input_ranges": self.change_concat_input_ranges,
-        "dump_graphviz_dir": self.dump_graphviz_dir,
-        "dump_graphviz_video": self.dump_graphviz_video,
-        "conversion_summary_dir": self.conversion_summary_dir,
-        "custom_opdefs": self._custom_opdefs,
-    })
-
-    if not self.experimental_new_converter:
-      logging.warning(
-          "Please consider switching to use new converter by setting "
-          "experimental_new_converter to true. "
-          "Old converter (TOCO) is deprecated and flow will be switched on "
-          "by default to use new converter soon.")
-    else:
-      logging.info("Using experimental converter: If you encountered a problem "
-                   "please file a bug. You can opt-out "
-                   "by setting experimental_new_converter=False")
-
-    self._validate_quantized_input_stats(converter_kwargs)
-
-    # Converts model.
-    if self._has_valid_tensors():
-      result = _toco_convert_impl(
-          input_data=optimized_graph,
-          input_tensors=self._input_tensors,
-          output_tensors=self._output_tensors,
-          **converter_kwargs)
-    else:
-      result = _toco_convert_graph_def(
-          input_data=optimized_graph,
-          input_arrays_with_shape=self._input_arrays_with_shape,
-          output_arrays=self._output_arrays,
-          **converter_kwargs)
-
-    activations_type = quant_mode.activations_type()
-
-    if quant_mode.post_training_int8_no_float():
-      result = self._calibrate_quantize_model(result, inference_input_type,
-                                              inference_output_type, activations_type, False)
-    elif quant_mode.post_training_int8_allow_float():
-      result = self._calibrate_quantize_model(result, inference_input_type,
-                                              inference_output_type, activations_type, True)
-    elif quant_mode.post_training_int16x8_no_float():
-      result = self._calibrate_quantize_model(result, inference_input_type,
-                                              inference_output_type, activations_type, False)
-    elif quant_mode.post_training_int16x8_allow_float():
-      result = self._calibrate_quantize_model(result, inference_input_type,
-                                              inference_output_type, activations_type, True)
-
-    return result
-
-  def get_input_arrays(self):
-    """Returns a list of the names of the input tensors.
-
-    Returns:
-      List of strings.
-    """
-    if self._has_valid_tensors():
-      return [_get_tensor_name(tensor) for tensor in self._input_tensors]
-    else:
-      return [name for name, _ in self._input_arrays_with_shape]
-
-  def _has_valid_tensors(self):
-    """Checks if the input and output tensors have been initialized.
-
-    Returns:
-      Bool.
-    """
-    return self._input_tensors and self._output_tensors
-
-  def _set_batch_size(self, batch_size):
-    """Sets the first dimension of the input tensor to `batch_size`.
-
-    Args:
-      batch_size: Batch size for the model. Replaces the first dimension of an
-        input size array if undefined. (default 1)
-
-    Raises:
-      ValueError: input_tensor is not defined.
-    """
-    if not self._has_valid_tensors():
-      raise ValueError("The batch size cannot be set for this model. Please "
-                       "use input_shapes parameter.")
-
-    for tensor in self._input_tensors:
-      shape = tensor.shape.as_list()
-      if shape[0] is None:
-        shape[0] = batch_size
-        tensor.set_shape(shape)
-
-  def _is_unknown_shapes_allowed(self, fp32_execution):
-    # Ophint Converted nodes will need the shapes to be known.
-    if _is_ophint_converted(self._graph_def):
-      return False
-
-    if not super(TFLiteConverter,
-                 self)._is_unknown_shapes_allowed(fp32_execution):
-      return False
-
-    # `conversion_summary_dir` calls TOCO. Unknown shapes are only supported by
-    # the MLIR converter.
-    if self.conversion_summary_dir:
-      logging.warning(
-          "`conversion_summary_dir` does not work with unknown shapes. "
-          "Graphs with unknown shapes might be different than when this flag "
-          "is disabled.")
-      return False
-    return True
-=======
     return super(TFLiteConverter, self).convert()
->>>>>>> 0103d8ee
-
 
 @_tf_export(v1=["lite.TocoConverter"])
 class TocoConverter(object):
@@ -2037,6 +1805,7 @@
 
   @classmethod
   @_deprecation.deprecated(
+    None, "Use `lite.TFLiteConverter.from_keras_model_file` instead.")
   def from_keras_model_file(cls,
                             model_file,
                             input_arrays=None,
