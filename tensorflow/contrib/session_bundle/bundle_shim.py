# Copyright 2016 The TensorFlow Authors. All Rights Reserved.
#
# Licensed under the Apache License, Version 2.0 (the "License");
# you may not use this file except in compliance with the License.
# You may obtain a copy of the License at
#
#     http://www.apache.org/licenses/LICENSE-2.0
#
# Unless required by applicable law or agreed to in writing, software
# distributed under the License is distributed on an "AS IS" BASIS,
# WITHOUT WARRANTIES OR CONDITIONS OF ANY KIND, either express or implied.
# See the License for the specific language governing permissions and
# limitations under the License.
# ==============================================================================
"""Shim for systems that need to load both SessionBundle and SavedModel.

This is intended to be used during migration to SavedModel.
"""
from __future__ import absolute_import
from __future__ import division
from __future__ import print_function

import os

from tensorflow.contrib.session_bundle import constants as legacy_constants
from tensorflow.contrib.session_bundle import manifest_pb2
from tensorflow.contrib.session_bundle import session_bundle
from tensorflow.core.protobuf import meta_graph_pb2
from tensorflow.python.client import session
from tensorflow.python.framework import meta_graph
from tensorflow.python.platform import tf_logging as logging
from tensorflow.python.saved_model import loader
from tensorflow.python.saved_model import signature_constants


def _add_input_to_signature_def(tensor_name, map_key, signature_def):
  """Add input tensor to signature_def.

  Args:
    tensor_name: string name of tensor to add to signature_def inputs
    map_key: string key to key into signature_def inputs map
    signature_def: object of type meta_graph_pb2.SignatureDef()

  Sideffect:
    adds a TensorInfo with tensor_name to signature_def inputs map keyed with
    map_key
  """
  tensor_info = meta_graph_pb2.TensorInfo(name=tensor_name)
  signature_def.inputs[map_key].CopyFrom(tensor_info)


def _add_output_to_signature_def(tensor_name, map_key, signature_def):
  """Add output tensor to signature_def.

  Args:
    tensor_name: string name of tensor to add to signature_def outputs
    map_key: string key to key into signature_def outputs map
    signature_def: object of type meta_graph_pb2.SignatureDef()

  Sideffect:
    adds a TensorInfo with tensor_name to signature_def outputs map keyed with
    map_key
  """

  tensor_info = meta_graph_pb2.TensorInfo(name=tensor_name)
  signature_def.outputs[map_key].CopyFrom(tensor_info)


def _convert_default_signature_to_signature_def(signatures):
  """Convert default signature to object of type SignatureDef.

  Args:
    signatures: object of type manifest_pb2.Signatures()

  Returns:
    object of type SignatureDef which contains a converted version of default
    signature from input signatures object

    Returns None if signature is of generic type because it cannot be converted
    to SignatureDef.

  """
  default_signature = signatures.default_signature
  signature_def = meta_graph_pb2.SignatureDef()
  if (default_signature.WhichOneof("type") ==
      legacy_constants.REGRESSION_SIGNATURE):
    regression_signature = default_signature.regression_signature
    signature_def.method_name = signature_constants.REGRESS_METHOD_NAME
    _add_input_to_signature_def(regression_signature.input.tensor_name,
                                signature_constants.REGRESS_INPUTS,
                                signature_def)
    _add_output_to_signature_def(regression_signature.output.tensor_name,
                                 signature_constants.REGRESS_OUTPUTS,
                                 signature_def)
  elif (default_signature.WhichOneof("type") ==
        legacy_constants.CLASSIFICATION_SIGNATURE):
    classification_signature = default_signature.classification_signature
    signature_def.method_name = signature_constants.CLASSIFY_METHOD_NAME
    _add_input_to_signature_def(classification_signature.input.tensor_name,
                                signature_constants.CLASSIFY_INPUTS,
                                signature_def)
    _add_output_to_signature_def(classification_signature.classes.tensor_name,
                                 signature_constants.CLASSIFY_OUTPUT_CLASSES,
                                 signature_def)
    _add_output_to_signature_def(classification_signature.scores.tensor_name,
                                 signature_constants.CLASSIFY_OUTPUT_SCORES,
                                 signature_def)
  else:
    logging.error("Only classification and regression default signatures "
                  "are supported for up-conversion. %s is not "
                  "supported" % default_signature.WhichOneof("type"))
    return None
  return signature_def


def _convert_named_signatures_to_signature_def(signatures):
  """Convert named signatures to object of type SignatureDef.

  Args:
    signatures: object of type manifest_pb2.Signatures()

  Returns:
    object of type SignatureDef which contains a converted version of named
    signatures from input signatures object

  Raises:
    RuntimeError: if input and output named signatures are not of type
    GenericSignature
  """
  signature_def = meta_graph_pb2.SignatureDef()
  input_signature = signatures.named_signatures[
      signature_constants.PREDICT_INPUTS]
  output_signature = signatures.named_signatures[
      signature_constants.PREDICT_OUTPUTS]
  # TODO(pdudnik): what if there are other signatures? Mimic cr/140900781 once
  # it is submitted.
<<<<<<< HEAD
  if (input_signature.WhichOneof("type") !=
      legacy_constants.GENERIC_SIGNATURE or
      output_signature.WhichOneof("type") !=
=======
  if (input_signature.WhichOneof("type") != legacy_constants.GENERIC_SIGNATURE
      or output_signature.WhichOneof("type") !=
>>>>>>> 78e4ed15
      legacy_constants.GENERIC_SIGNATURE):
    raise RuntimeError("Named input and output signatures can only be "
                       "up-converted if they are generic signature. "
                       "Input signature type is %s, output signature type is "
                       "%s" % (input_signature.WhichOneof("type"),
                               output_signature.WhichOneof("type")))

  signature_def.method_name = signature_constants.PREDICT_METHOD_NAME
  for key, val in input_signature.generic_signature.map.items():
    _add_input_to_signature_def(val.tensor_name, key, signature_def)
  for key, val in output_signature.generic_signature.map.items():
    _add_output_to_signature_def(val.tensor_name, key, signature_def)
  return signature_def


def _convert_signatures_to_signature_defs(metagraph_def):
  """Produce default and named upconverted SignatureDef objects from Signatures.

  Args:
    metagraph_def: object of type meta_graph_pb2.MetaGraphDef containing legacy
    format Session Bundle signatures

  Returns:
    default_signature_def: object of type SignatureDef which contains an
        upconverted version of default signatures in metagraph_def
    named_signature_def: object of type SignatureDef which contains an
        upconverted version of named signatures in metagraph_def
  """

  collection_def = metagraph_def.collection_def
  signatures_proto = manifest_pb2.Signatures()
  signatures = collection_def[legacy_constants.SIGNATURES_KEY].any_list.value[0]
  signatures.Unpack(signatures_proto)

  default_signature_def = None
  named_signature_def = None
  if signatures_proto.HasField("default_signature"):
    default_signature_def = _convert_default_signature_to_signature_def(
        signatures_proto)
  if len(signatures_proto.named_signatures) > 1:
    named_signature_def = _convert_named_signatures_to_signature_def(
        signatures_proto)
  return default_signature_def, named_signature_def


def _load_saved_model_from_session_bundle_path(export_dir, target, config):
  """Load legacy TF Exporter/SessionBundle checkpoint.

  Args:
    export_dir: the directory that contains files exported by exporter.
    target: The execution engine to connect to. See target in tf.Session()
    config: A ConfigProto proto with configuration options. See config in
    tf.Session()

  Returns:
    session: a tensorflow session created from the variable files.
    metagraph_def: The `MetaGraphDef` protocol buffer loaded in the provided
    session. This can be used to further extract signature-defs,
    collection-defs, etc.
    This model is up-converted to SavedModel format. Specifically, metagraph_def
    SignatureDef field is populated with Signatures converted from legacy
    signatures contained within CollectionDef

  Raises:
    RuntimeError: If metagraph already contains signature_def and cannot be
    up-converted.
  """

  meta_graph_filename = os.path.join(export_dir,
                                     legacy_constants.META_GRAPH_DEF_FILENAME)

  metagraph_def = meta_graph.read_meta_graph_file(meta_graph_filename)
  if metagraph_def.signature_def:
    raise RuntimeError("Legacy graph contains signature def, unable to "
                       "up-convert.")

  # Add SignatureDef to metagraph.
  default_signature_def, named_signature_def = (
      _convert_signatures_to_signature_defs(metagraph_def))
  if default_signature_def:
    metagraph_def.signature_def[
        signature_constants.DEFAULT_SERVING_SIGNATURE_DEF_KEY].CopyFrom(
            default_signature_def)
  if named_signature_def:
    signature_def_key = signature_constants.DEFAULT_SERVING_SIGNATURE_DEF_KEY
    if default_signature_def:
      signature_def_key += "_from_named"
    metagraph_def.signature_def[signature_def_key].CopyFrom(named_signature_def)

  # We cannot just output session we loaded with older metagraph_def and
  # up-converted metagraph definition because Session has an internal object of
  # type Graph which is populated from meta_graph_def. If we do not create
  # session with our new meta_graph_def, then Graph will be out of sync with
  # meta_graph_def.
  sess, metagraph_def = session_bundle.load_session_bundle_from_path(
      export_dir, target, config, meta_graph_def=metagraph_def)
  return sess, metagraph_def


def load_session_bundle_or_saved_model_bundle_from_path(export_dir,
                                                        tags=None,
                                                        target="",
                                                        config=None):
  """Load session bundle from the given path.

  The function reads input from the export_dir, constructs the graph data to the
  default graph and restores the parameters for the session created.

  Args:
    export_dir: the directory that contains files exported by exporter.
    tags: Set of string tags to identify the required MetaGraphDef when model is
          saved as SavedModel. These should correspond to the tags used when
          saving the variables using the SavedModel `save()` API.
    target: The execution engine to connect to. See target in tf.Session()
    config: A ConfigProto proto with configuration options. See config in
            tf.Session()

  Returns:
    session: a tensorflow session created from the variable files.
    meta_graph: a meta graph proto saved in the exporter directory.

  Raises:
    RuntimeError: if the required files are missing or contain unrecognizable
    fields, i.e. the exported model is invalid.
  """
  metagraph_def = None
  sess = None
  if loader.maybe_saved_model_directory(export_dir):
    sess = session.Session(target, graph=None, config=config)
    metagraph_def = loader.load(sess, tags, export_dir)
  elif session_bundle.maybe_session_bundle_dir(export_dir):
    sess, metagraph_def = _load_saved_model_from_session_bundle_path(export_dir,
                                                                     target,
                                                                     config)
  else:
    raise RuntimeError("SessionBundle or SavedModelBundle not found at "
                       "specified export location: %s" % export_dir)

  return sess, metagraph_def<|MERGE_RESOLUTION|>--- conflicted
+++ resolved
@@ -134,14 +134,8 @@
       signature_constants.PREDICT_OUTPUTS]
   # TODO(pdudnik): what if there are other signatures? Mimic cr/140900781 once
   # it is submitted.
-<<<<<<< HEAD
-  if (input_signature.WhichOneof("type") !=
-      legacy_constants.GENERIC_SIGNATURE or
-      output_signature.WhichOneof("type") !=
-=======
   if (input_signature.WhichOneof("type") != legacy_constants.GENERIC_SIGNATURE
       or output_signature.WhichOneof("type") !=
->>>>>>> 78e4ed15
       legacy_constants.GENERIC_SIGNATURE):
     raise RuntimeError("Named input and output signatures can only be "
                        "up-converted if they are generic signature. "
